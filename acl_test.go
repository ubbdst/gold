package gold

import (
	"crypto/rand"
	"crypto/rsa"
	"crypto/tls"
	"net/http"
	"path/filepath"
	"strings"
	"testing"

	"github.com/drewolson/testflight"
	"github.com/stretchr/testify/assert"
)

<<<<<<< HEAD
func TestACLBlank(t *testing.T) {
=======
var (
	user1, user2   string
	user1g, user2g *Graph
	user1k, user2k *rsa.PrivateKey
	user1h, user2h *http.Client
)

func TestACLInit(t *testing.T) {
	var err error

	user1 = testServer.URL + "/user1#id"
	user1g, user1k, err = newRSA(user1)
	user1cert, err := newRSAcert(user1, user1k)
	assert.NoError(t, err)
	user1h = &http.Client{
		Transport: &http.Transport{
			TLSClientConfig: &tls.Config{
				Certificates:       []tls.Certificate{*user1cert},
				InsecureSkipVerify: true,
				Rand:               rand.Reader,
			},
		},
	}
	user1n3, err := user1g.Serialize("text/turtle")
	assert.NoError(t, err)
	req1, err := http.NewRequest("PUT", user1, strings.NewReader(user1n3))
	assert.NoError(t, err)
	resp1, err := httpClient.Do(req1)
	assert.NoError(t, err)
	assert.Equal(t, resp1.StatusCode, 201)

	user2 = testServer.URL + "/user2#id"
	user2g, user2k, err = newRSA(user2)
	user2cert, err := newRSAcert(user2, user2k)
	assert.NoError(t, err)
	user2h = &http.Client{
		Transport: &http.Transport{
			TLSClientConfig: &tls.Config{
				Certificates:       []tls.Certificate{*user2cert},
				InsecureSkipVerify: true,
				Rand:               rand.Reader,
			},
		},
	}
	user2n3, err := user2g.Serialize("text/turtle")
	assert.NoError(t, err)
	req2, err := http.NewRequest("PUT", user2, strings.NewReader(user2n3))
	assert.NoError(t, err)
	resp2, err := httpClient.Do(req2)
	assert.NoError(t, err)
	assert.Equal(t, resp2.StatusCode, 201)
}

func TestACLWritable(t *testing.T) {
>>>>>>> 7480ffa8
	testflight.WithServer(handler, func(r *testflight.Requester) {
		request, _ := http.NewRequest("MKCOL", "/_test/acldir/", nil)
		response := r.Do(request)
		assert.Equal(t, 201, response.StatusCode)

		acl := ParseLinkHeader(response.RawResponse.Header.Get("Link")).MatchRel("acl")

		response = r.Put("/_test/acldir/abc", "text/turtle", "<a> <b> <c> .")
		assert.Empty(t, response.Body)
		assert.Equal(t, 201, response.StatusCode)

		acl = ParseLinkHeader(response.RawResponse.Header.Get("Link")).MatchRel("acl")

		request, _ = http.NewRequest("GET", "/_test/acldir/", nil)
		request.Header.Add("Accept", "text/turtle")
		response = r.Do(request)
		assert.Equal(t, 200, response.StatusCode)
	})
}

func TestACLReadable(t *testing.T) {
	testflight.WithServer(handler, func(r *testflight.Requester) {
		request, _ := http.NewRequest("GET", "/_test/acldir/", nil)
		request.Header.Add("Accept", "text/turtle")
		response := r.Do(request)
		assert.Equal(t, 200, response.StatusCode)

		// Cleanup
		response = r.Delete("/_test/aclres", "", "")
		assert.Equal(t, 200, response.StatusCode)

		acl := ParseLinkHeader(response.RawResponse.Header.Get("Link")).MatchRel("acl")

		response = r.Delete(acl, "", "")
		assert.Equal(t, 200, response.StatusCode)

		response = r.Delete(filepath.Dir(acl), "", "")
		assert.Equal(t, 200, response.StatusCode)
	})
}

func TestACLBlank(t *testing.T) {
	testflight.WithServer(handler, func(r *testflight.Requester) {
		request, _ := http.NewRequest("MKCOL", "/_test/acldir/", nil)
		response := r.Do(request)
		assert.Equal(t, 201, response.StatusCode)

		response = r.Put("/_test/acldir/abc", "text/turtle", "<a> <b> <c> .")
		assert.Empty(t, response.Body)
		assert.Equal(t, 201, response.StatusCode)

		request, _ = http.NewRequest("GET", "/_test/acldir/", nil)
		request.Header.Add("Accept", "text/turtle")
		response = r.Do(request)
		assert.Equal(t, 200, response.StatusCode)
	})
}

func TestACLCleanUp(t *testing.T) {
	testflight.WithServer(handler, func(r *testflight.Requester) {
		response := r.Delete("/_test/acldir/abc", "", "")
		assert.Equal(t, 200, response.StatusCode)

		response = r.Delete("/_test/acldir/", "", "")
		assert.Equal(t, 200, response.StatusCode)
	})
}

// func TestACLSetPolicies(t *testing.T) {
// 	testflight.WithServer(handler, func(r *testflight.Requester) {
// 		agentRead := "<http://www.w3.org/ns/auth/acl#accessTo> " +
// 			"   <http://presbrey.data.fm>, <>, </Public>, <https://presbrey.data.fm>;" +
// 			"<http://www.w3.org/ns/auth/acl#agentClass>" +
// 			"   <http://xmlns.com/foaf/0.1/Agent>;" +
// 			"<http://www.w3.org/ns/auth/acl#mode>" +
// 			"   <http://www.w3.org/ns/auth/acl#Read> ."

// 		response := r.Post("/_test/aclres", "text/turtle")

// 	})
// }<|MERGE_RESOLUTION|>--- conflicted
+++ resolved
@@ -5,17 +5,12 @@
 	"crypto/rsa"
 	"crypto/tls"
 	"net/http"
-	"path/filepath"
 	"strings"
 	"testing"
 
-	"github.com/drewolson/testflight"
 	"github.com/stretchr/testify/assert"
 )
 
-<<<<<<< HEAD
-func TestACLBlank(t *testing.T) {
-=======
 var (
 	user1, user2   string
 	user1g, user2g *Graph
@@ -69,74 +64,81 @@
 	assert.Equal(t, resp2.StatusCode, 201)
 }
 
-func TestACLWritable(t *testing.T) {
->>>>>>> 7480ffa8
-	testflight.WithServer(handler, func(r *testflight.Requester) {
-		request, _ := http.NewRequest("MKCOL", "/_test/acldir/", nil)
-		response := r.Do(request)
-		assert.Equal(t, 201, response.StatusCode)
+func TestACLBlank(t *testing.T) {
+	request, err := http.NewRequest("MKCOL", testServer.URL+"/_test/acldir/", nil)
+	response, err := user1h.Do(request)
+	assert.NoError(t, err)
+	assert.Equal(t, 201, response.StatusCode)
 
-		acl := ParseLinkHeader(response.RawResponse.Header.Get("Link")).MatchRel("acl")
+	acl := ParseLinkHeader(response.Header.Get("Link")).MatchRel("acl")
+	assert.NotNil(t, acl)
 
-		response = r.Put("/_test/acldir/abc", "text/turtle", "<a> <b> <c> .")
-		assert.Empty(t, response.Body)
-		assert.Equal(t, 201, response.StatusCode)
+	request, err = http.NewRequest("PUT", testServer.URL+acl, strings.NewReader(""))
+	response, err = user1h.Do(request)
+	assert.NoError(t, err)
+	assert.Equal(t, 201, response.StatusCode)
 
-		acl = ParseLinkHeader(response.RawResponse.Header.Get("Link")).MatchRel("acl")
+	request, err = http.NewRequest("PUT", testServer.URL+"/_test/acldir/abc", strings.NewReader("<a> <b> <c> ."))
+	response, err = user1h.Do(request)
+	assert.NoError(t, err)
+	assert.Equal(t, 201, response.StatusCode)
 
-		request, _ = http.NewRequest("GET", "/_test/acldir/", nil)
-		request.Header.Add("Accept", "text/turtle")
-		response = r.Do(request)
-		assert.Equal(t, 200, response.StatusCode)
-	})
+	acl = ParseLinkHeader(response.Header.Get("Link")).MatchRel("acl")
+	assert.NotNil(t, acl)
+
+	request, err = http.NewRequest("PUT", testServer.URL+acl, strings.NewReader(""))
+	response, err = user1h.Do(request)
+	assert.NoError(t, err)
+	assert.Equal(t, 201, response.StatusCode)
+
+	request, err = http.NewRequest("GET", testServer.URL+"/_test/acldir/", nil)
+	request.Header.Add("Accept", "text/turtle")
+	response, err = user1h.Do(request)
+	assert.NoError(t, err)
+	assert.Equal(t, 200, response.StatusCode)
 }
 
 func TestACLReadable(t *testing.T) {
-	testflight.WithServer(handler, func(r *testflight.Requester) {
-		request, _ := http.NewRequest("GET", "/_test/acldir/", nil)
-		request.Header.Add("Accept", "text/turtle")
-		response := r.Do(request)
-		assert.Equal(t, 200, response.StatusCode)
-
-		// Cleanup
-		response = r.Delete("/_test/aclres", "", "")
-		assert.Equal(t, 200, response.StatusCode)
-
-		acl := ParseLinkHeader(response.RawResponse.Header.Get("Link")).MatchRel("acl")
-
-		response = r.Delete(acl, "", "")
-		assert.Equal(t, 200, response.StatusCode)
-
-		response = r.Delete(filepath.Dir(acl), "", "")
-		assert.Equal(t, 200, response.StatusCode)
-	})
-}
-
-func TestACLBlank(t *testing.T) {
-	testflight.WithServer(handler, func(r *testflight.Requester) {
-		request, _ := http.NewRequest("MKCOL", "/_test/acldir/", nil)
-		response := r.Do(request)
-		assert.Equal(t, 201, response.StatusCode)
-
-		response = r.Put("/_test/acldir/abc", "text/turtle", "<a> <b> <c> .")
-		assert.Empty(t, response.Body)
-		assert.Equal(t, 201, response.StatusCode)
-
-		request, _ = http.NewRequest("GET", "/_test/acldir/", nil)
-		request.Header.Add("Accept", "text/turtle")
-		response = r.Do(request)
-		assert.Equal(t, 200, response.StatusCode)
-	})
+	request, err := http.NewRequest("GET", testServer.URL+"/_test/acldir/", nil)
+	request.Header.Add("Accept", "text/turtle")
+	response, err := user1h.Do(request)
+	assert.NoError(t, err)
+	assert.Equal(t, 200, response.StatusCode)
 }
 
 func TestACLCleanUp(t *testing.T) {
-	testflight.WithServer(handler, func(r *testflight.Requester) {
-		response := r.Delete("/_test/acldir/abc", "", "")
-		assert.Equal(t, 200, response.StatusCode)
+	request, err := http.NewRequest("GET", testServer.URL+"/_test/acldir/abc", nil)
+	request.Header.Add("Accept", "text/turtle")
+	response, err := user1h.Do(request)
+	assert.Equal(t, 200, response.StatusCode)
+	acl := ParseLinkHeader(response.Header.Get("Link")).MatchRel("acl")
+	println(acl)
+	request, err = http.NewRequest("DELETE", testServer.URL+acl, nil)
+	response, err = user1h.Do(request)
+	assert.NoError(t, err)
+	assert.Equal(t, 200, response.StatusCode)
 
-		response = r.Delete("/_test/acldir/", "", "")
-		assert.Equal(t, 200, response.StatusCode)
-	})
+	request, err = http.NewRequest("GET", testServer.URL+"/_test/acldir/", nil)
+	request.Header.Add("Accept", "text/turtle")
+	response, err = user1h.Do(request)
+	assert.NoError(t, err)
+	assert.Equal(t, 200, response.StatusCode)
+	acl = ParseLinkHeader(response.Header.Get("Link")).MatchRel("acl")
+
+	request, err = http.NewRequest("DELETE", testServer.URL+acl, nil)
+	response, err = user1h.Do(request)
+	assert.NoError(t, err)
+	assert.Equal(t, 200, response.StatusCode)
+
+	request, err = http.NewRequest("DELETE", testServer.URL+"/_test/acldir/abc", nil)
+	response, err = user1h.Do(request)
+	assert.NoError(t, err)
+	assert.Equal(t, 200, response.StatusCode)
+
+	request, err = http.NewRequest("DELETE", testServer.URL+"/_test/acldir/", nil)
+	response, err = user1h.Do(request)
+	assert.NoError(t, err)
+	assert.Equal(t, 200, response.StatusCode)
 }
 
 // func TestACLSetPolicies(t *testing.T) {
