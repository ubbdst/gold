package gold

import (
	"crypto/rand"
	"crypto/rsa"
	"crypto/tls"
	"net/http"
	"strings"
	"testing"

	"github.com/stretchr/testify/assert"
)

var (
	user1, user2   string
	user1g, user2g *Graph
	user1k, user2k *rsa.PrivateKey
	user1h, user2h *http.Client
)

func TestACLInit(t *testing.T) {
	var err error

	user1 = testServer.URL + "/user1#id"
	user1g, user1k, err = newRSA(user1)
	user1cert, err := newRSAcert(user1, user1k)
	assert.NoError(t, err)
	user1h = &http.Client{
		Transport: &http.Transport{
			TLSClientConfig: &tls.Config{
				Certificates:       []tls.Certificate{*user1cert},
				InsecureSkipVerify: true,
				Rand:               rand.Reader,
			},
		},
	}
	user1n3, err := user1g.Serialize("text/turtle")
	assert.NoError(t, err)
	req1, err := http.NewRequest("PUT", user1, strings.NewReader(user1n3))
	assert.NoError(t, err)
	resp1, err := httpClient.Do(req1)
	assert.NoError(t, err)
	assert.Equal(t, resp1.StatusCode, 201)

	user2 = testServer.URL + "/user2#id"
	user2g, user2k, err = newRSA(user2)
	user2cert, err := newRSAcert(user2, user2k)
	assert.NoError(t, err)
	user2h = &http.Client{
		Transport: &http.Transport{
			TLSClientConfig: &tls.Config{
				Certificates:       []tls.Certificate{*user2cert},
				InsecureSkipVerify: true,
				Rand:               rand.Reader,
			},
		},
	}
	user2n3, err := user2g.Serialize("text/turtle")
	assert.NoError(t, err)
	req2, err := http.NewRequest("PUT", user2, strings.NewReader(user2n3))
	assert.NoError(t, err)
	resp2, err := httpClient.Do(req2)
	assert.NoError(t, err)
	assert.Equal(t, resp2.StatusCode, 201)
}

func TestACLBlank(t *testing.T) {
	request, err := http.NewRequest("MKCOL", testServer.URL+"/_test/acldir/", nil)
	response, err := user1h.Do(request)
	assert.NoError(t, err)
	assert.Equal(t, 201, response.StatusCode)

	acl := ParseLinkHeader(response.Header.Get("Link")).MatchRel("acl")
	assert.NotNil(t, acl)

	request, err = http.NewRequest("PUT", testServer.URL+acl, strings.NewReader(""))
	response, err = user1h.Do(request)
	assert.NoError(t, err)
	assert.Equal(t, 201, response.StatusCode)

	request, err = http.NewRequest("PUT", testServer.URL+"/_test/acldir/abc", strings.NewReader("<a> <b> <c> ."))
	response, err = user1h.Do(request)
	assert.NoError(t, err)
	assert.Equal(t, 201, response.StatusCode)

	acl = ParseLinkHeader(response.Header.Get("Link")).MatchRel("acl")
	assert.NotNil(t, acl)

	request, err = http.NewRequest("PUT", testServer.URL+acl, strings.NewReader(""))
	response, err = user1h.Do(request)
	assert.NoError(t, err)
	assert.Equal(t, 201, response.StatusCode)

	request, err = http.NewRequest("GET", testServer.URL+"/_test/acldir/", nil)
	request.Header.Add("Accept", "text/turtle")
	response, err = user1h.Do(request)
	assert.NoError(t, err)
	assert.Equal(t, 200, response.StatusCode)
}

func TestACLReadable(t *testing.T) {
	request, err := http.NewRequest("GET", testServer.URL+"/_test/acldir/", nil)
	request.Header.Add("Accept", "text/turtle")
	response, err := user1h.Do(request)
	assert.NoError(t, err)
	assert.Equal(t, 200, response.StatusCode)
}

func TestACLCleanUp(t *testing.T) {
	request, err := http.NewRequest("GET", testServer.URL+"/_test/acldir/abc", nil)
	request.Header.Add("Accept", "text/turtle")
	response, err := user1h.Do(request)
	assert.Equal(t, 200, response.StatusCode)
	acl := ParseLinkHeader(response.Header.Get("Link")).MatchRel("acl")
	println(acl)
	request, err = http.NewRequest("DELETE", testServer.URL+acl, nil)
	response, err = user1h.Do(request)
	assert.NoError(t, err)
	assert.Equal(t, 200, response.StatusCode)

	request, err = http.NewRequest("GET", testServer.URL+"/_test/acldir/", nil)
	request.Header.Add("Accept", "text/turtle")
	response, err = user1h.Do(request)
	assert.NoError(t, err)
	assert.Equal(t, 200, response.StatusCode)
	acl = ParseLinkHeader(response.Header.Get("Link")).MatchRel("acl")

	request, err = http.NewRequest("DELETE", testServer.URL+acl, nil)
	response, err = user1h.Do(request)
	assert.NoError(t, err)
	assert.Equal(t, 200, response.StatusCode)

	request, err = http.NewRequest("DELETE", testServer.URL+"/_test/acldir/abc", nil)
	response, err = user1h.Do(request)
	assert.NoError(t, err)
	assert.Equal(t, 200, response.StatusCode)

	request, err = http.NewRequest("DELETE", testServer.URL+"/_test/acldir/", nil)
	response, err = user1h.Do(request)
	assert.NoError(t, err)
	assert.Equal(t, 200, response.StatusCode)
}

// func TestACLSetPolicies(t *testing.T) {
// 	testflight.WithServer(handler, func(r *testflight.Requester) {
// 		agentRead := "<http://www.w3.org/ns/auth/acl#accessTo> " +
// 			"   <http://presbrey.data.fm>, <>, </Public>, <https://presbrey.data.fm>;" +
// 			"<http://www.w3.org/ns/auth/acl#agentClass>" +
// 			"   <http://xmlns.com/foaf/0.1/Agent>;" +
// 			"<http://www.w3.org/ns/auth/acl#mode>" +
// 			"   <http://www.w3.org/ns/auth/acl#Read> ."

// 		response := r.Post("/_test/aclres", "text/turtle")

<<<<<<< HEAD
// 	})
// }
=======
		response = r.Delete(filepath.Dir(acl), "", "")
		assert.Equal(t, 200, response.StatusCode)
	})
}

func TestACLCleanup(t *testing.T) {
	testflight.WithServer(handler, func(r *testflight.Requester) {
		response := r.Delete("/user1", "", "")
		assert.Equal(t, 200, response.StatusCode)
		response = r.Delete("/user2", "", "")
		assert.Equal(t, 200, response.StatusCode)
	})
}
>>>>>>> d1fda2f8
<|MERGE_RESOLUTION|>--- conflicted
+++ resolved
@@ -4,11 +4,11 @@
 	"crypto/rand"
 	"crypto/rsa"
 	"crypto/tls"
+	"github.com/drewolson/testflight"
+	"github.com/stretchr/testify/assert"
 	"net/http"
 	"strings"
 	"testing"
-
-	"github.com/stretchr/testify/assert"
 )
 
 var (
@@ -152,21 +152,14 @@
 
 // 		response := r.Post("/_test/aclres", "text/turtle")
 
-<<<<<<< HEAD
 // 	})
 // }
-=======
-		response = r.Delete(filepath.Dir(acl), "", "")
-		assert.Equal(t, 200, response.StatusCode)
-	})
-}
 
-func TestACLCleanup(t *testing.T) {
+func TestACLCleanUsers(t *testing.T) {
 	testflight.WithServer(handler, func(r *testflight.Requester) {
 		response := r.Delete("/user1", "", "")
 		assert.Equal(t, 200, response.StatusCode)
 		response = r.Delete("/user2", "", "")
 		assert.Equal(t, 200, response.StatusCode)
 	})
-}
->>>>>>> d1fda2f8
+}